import math
import copy
from multiprocessing import cpu_count
from pathlib import Path
from random import random
from functools import partial
from collections import namedtuple

import numpy as np

import torch
import torch.nn.functional as F
from torch import nn, einsum, Tensor
from torch.optim import Adam
from torch.utils.data import Dataset, DataLoader

import torchaudio
import torchaudio.transforms as T

from einops import rearrange, reduce, repeat
from einops.layers.torch import Rearrange, Reduce

from audiolm_pytorch import SoundStream, EncodecWrapper
from audiolm_pytorch.data import SoundDataset, get_dataloader

from beartype import beartype
from beartype.typing import Tuple, Union, Optional, List
from beartype.door import is_bearable

from naturalspeech2_pytorch.attend import Attend
from naturalspeech2_pytorch.aligner import Aligner, ForwardSumLoss
from naturalspeech2_pytorch.utils.tokenizer import Tokenizer, ESpeak
from naturalspeech2_pytorch.utils.utils import average_over_durations, create_mask
from naturalspeech2_pytorch.version import __version__

from accelerate import Accelerator
from ema_pytorch import EMA

from tqdm.auto import tqdm
import pyworld as pw

# constants

mlist = nn.ModuleList

def Sequential(*mods):
    return nn.Sequential(*filter(exists, mods))

# helpers functions

def exists(x):
    return x is not None

def default(val, d):
    if exists(val):
        return val
    return d() if callable(d) else d

def identity(t, *args, **kwargs):
    return t

def has_int_squareroot(num):
    return (math.sqrt(num) ** 2) == num

# tensor helpers

def prob_mask_like(shape, prob, device):
    if prob == 1:
        return torch.ones(shape, device = device, dtype = torch.bool)
    elif prob == 0:
        return torch.zeros(shape, device = device, dtype = torch.bool)
    else:
        return torch.zeros(shape, device = device).float().uniform_(0, 1) < prob

def generate_mask_from_lengths(lengths):
    src = lengths.int()
    device = src.device
    tgt_length = src.sum(dim = -1).amax().item()

    cumsum = src.cumsum(dim = -1)
    cumsum_exclusive = F.pad(cumsum, (1, -1), value = 0.)

    tgt_arange = torch.arange(tgt_length, device = device)
    tgt_arange = repeat(tgt_arange, '... j -> ... i j', i = src.shape[-1])

    cumsum = rearrange(cumsum, '... i -> ... i 1')
    cumsum_exclusive = rearrange(cumsum_exclusive, '... i -> ... i 1')

    mask = (tgt_arange < cumsum) & (tgt_arange >= cumsum_exclusive)
    return mask

# sinusoidal positional embeds

class LearnedSinusoidalPosEmb(nn.Module):
    def __init__(self, dim):
        super().__init__()
        assert (dim % 2) == 0
        half_dim = dim // 2
        self.weights = nn.Parameter(torch.randn(half_dim))

    def forward(self, x):
        x = rearrange(x, 'b -> b 1')
        freqs = x * rearrange(self.weights, 'd -> 1 d') * 2 * math.pi
        fouriered = torch.cat((freqs.sin(), freqs.cos()), dim = -1)
        fouriered = torch.cat((x, fouriered), dim = -1)
        return fouriered

# compute pitch

def compute_pitch_pytorch(wav, sample_rate):
    #https://pytorch.org/audio/main/generated/torchaudio.functional.compute_kaldi_pitch.html#torchaudio.functional.compute_kaldi_pitch
    pitch_feature = torchaudio.functional.compute_kaldi_pitch(wav, sample_rate)
    pitch, nfcc = pitch_feature.unbind(dim = -1)
    return pitch

#as mentioned in paper using pyworld

def compute_pitch(spec, sample_rate, hop_length, pitch_fmax=640.0):
    # align F0 length to the spectrogram length
    if len(spec) % hop_length == 0:
        spec = np.pad(spec, (0, hop_length // 2), mode="reflect")

    f0, t = pw.dio(
        spec.astype(np.double),
        fs=sample_rate,
        f0_ceil=pitch_fmax,
        frame_period=1000 * hop_length / sample_rate,
    )
    f0 = pw.stonemask(spec.astype(np.double), f0, t, sample_rate)
    return f0

def f0_to_coarse(f0, f0_bin = 256, f0_max = 1100.0, f0_min = 50.0):
    f0_mel_max = 1127 * torch.log(1 + torch.tensor(f0_max) / 700)
    f0_mel_min = 1127 * torch.log(1 + torch.tensor(f0_min) / 700)

    f0_mel = 1127 * (1 + f0 / 700).log()
    f0_mel[f0_mel > 0] = (f0_mel[f0_mel > 0] - f0_mel_min) * (f0_bin - 2) / (f0_mel_max - f0_mel_min) + 1

    f0_mel[f0_mel <= 1] = 1
    f0_mel[f0_mel > f0_bin - 1] = f0_bin - 1
    f0_coarse = (f0_mel + 0.5).int()
    assert f0_coarse.max() <= 255 and f0_coarse.min() >= 1, (f0_coarse.max(), f0_coarse.min())
    return f0_coarse

# peripheral models

# audio to mel

class AudioToMel(nn.Module):
    def __init__(
        self,
        *,
        n_mels = 100,
        sampling_rate = 24000,
        f_max = 8000,
        n_fft = 1024,
        win_length = 640,
        hop_length = 160,
        log = True
    ):
        super().__init__()
        self.log = log
        self.n_mels = n_mels
        self.n_fft = n_fft
        self.f_max = f_max
        self.win_length = win_length
        self.hop_length = hop_length
        self.sampling_rate = sampling_rate

    def forward(self, audio):
        stft_transform = T.Spectrogram(
            n_fft = self.n_fft,
            win_length = self.win_length,
            hop_length = self.hop_length,
            window_fn = torch.hann_window
        )

        spectrogram = stft_transform(audio)

        mel_transform = T.MelScale(
            n_mels = self.n_mels,
            sample_rate = self.sampling_rate,
            n_stft = self.n_fft // 2 + 1,
            f_max = self.f_max
        )

        mel = mel_transform(spectrogram)

        if self.log:
            mel = T.AmplitudeToDB()(mel)

        return mel

# phoneme - pitch - speech prompt - duration predictors

class PhonemeEncoder(nn.Module):
    def __init__(
        self,
        *,
        tokenizer: Optional[Tokenizer] = None,
        num_tokens = None,
        dim = 512,
        dim_hidden = 512,
        kernel_size = 9,
        depth = 6,
        dim_head = 64,
        heads = 8,
        conv_dropout = 0.2,
        attn_dropout = 0.,
        use_flash = False
    ):
        super().__init__()

        self.tokenizer = tokenizer
        num_tokens = default(num_tokens, tokenizer.vocab_size if exists(tokenizer) else None)

        self.token_emb = nn.Embedding(num_tokens + 1, dim) if exists(num_tokens) else nn.Identity()
        self.pad_id = num_tokens

        same_padding = (kernel_size - 1) // 2

        self.conv = nn.Sequential(
            Rearrange('b n c -> b c n'),
            CausalConv1d(dim, dim_hidden, kernel_size),
            nn.SiLU(),
            nn.Dropout(conv_dropout),
            Rearrange('b c n -> b n c'),
        )

        self.transformer = Transformer(
            dim = dim_hidden,
            depth = depth,
            dim_head = dim_head,
            heads = heads,
            dropout = attn_dropout,
            use_flash = use_flash
        )

    @beartype
    def forward(
        self,
        x: Union[Tensor, List[str]],
        mask = None
    ):
        if is_bearable(x, List[str]):
            assert exists(self.tokenizer)
            x = self.tokenizer.texts_to_tensor_ids(x)

        is_padding = x < 0
        x = x.masked_fill(is_padding, self.pad_id)

        x = self.token_emb(x)
        x = self.conv(x)
        x = self.transformer(x, mask = mask)
        return x

class SpeechPromptEncoder(nn.Module):

    @beartype
    def __init__(
        self,
        dim_codebook,
        dims: Tuple[int] = (256, 2048, 2048, 2048, 2048, 512, 512, 512),
        *,
        depth = 6,
        heads = 8,
        dim_head = 64,
        dropout = 0.2,
        kernel_size = 9,
        padding = 4,
        use_flash_attn = True

    ):
        super().__init__()

        dims = [dim_codebook, *dims]

        self.dim, self.dim_out = dims[0], dims[-1]

        dim_pairs = zip(dims[:-1], dims[1:])

        modules = []
        for dim_in, dim_out in dim_pairs:
            modules.extend([
                nn.Conv1d(dim_in, dim_out, kernel_size, padding = padding),
                nn.SiLU()
            ])

        self.conv = nn.Sequential(
            Rearrange('b n c -> b c n'),
            *modules,
            Rearrange('b c n -> b n c')
        )

        self.transformer = Transformer(
            dim = dims[-1],
            depth = depth,
            heads = heads,
            dim_head = dim_head,
            dropout = dropout,
            use_flash = use_flash_attn
        )

    def forward(self, x):
        assert x.shape[-1] == self.dim

        x = self.conv(x)
        x = self.transformer(x)
        return x

# duration and pitch predictor seems to be the same

class Block(nn.Module):
    def __init__(
        self,
        dim,
        dim_out,
        kernel = 3,
        groups = 8,
        dropout = 0.
    ):
        super().__init__()
        self.proj = nn.Conv1d(dim, dim_out, kernel, padding = kernel // 2)
        self.norm = nn.GroupNorm(groups, dim_out)
        self.act = nn.SiLU()
        self.dropout = nn.Dropout(dropout)

    def forward(self, x):
        x = self.proj(x)
        x = self.norm(x)
        x = self.act(x)
        x = self.dropout(x)
        return x

class ResnetBlock(nn.Module):
    def __init__(
        self,
        dim,
        dim_out,
        kernel,
        *,
        dropout = 0.,
        groups = 8,
        num_convs = 2
    ):
        super().__init__()

        blocks = []
        for ind in range(num_convs):
            is_first = ind == 0
            dim_in = dim if is_first else dim_out
            block = Block(
                dim_in,
                dim_out,
                kernel,
                groups = groups,
                dropout = dropout
            )
            blocks.append(block)

        self.blocks = nn.Sequential(*blocks)

        self.res_conv = nn.Conv1d(dim, dim_out, 1) if dim != dim_out else nn.Identity()

    def forward(self, x):
        x = rearrange(x, 'b n c -> b c n')
        h = self.blocks(x)
        out = h + self.res_conv(x)
        return rearrange(out, 'b c n -> b n c')

def ConvBlock(dim, dim_out, kernel, dropout = 0.):
    return nn.Sequential(
        Rearrange('b n c -> b c n'),
        nn.Conv1d(dim, dim_out, kernel, padding = kernel // 2),
        nn.SiLU(),
        nn.Dropout(dropout),
        Rearrange('b c n -> b n c'),
    )

class DurationPitchPredictorTrunk(nn.Module):
    def __init__(
        self,
        dim = 512,
        depth = 10,
        kernel_size = 3,
        dim_context = None,
        heads = 8,
        dim_head = 64,
        dropout = 0.2,
        use_resnet_block = True,
        num_convs_per_resnet_block = 2,
        num_convolutions_per_block = 3,
        use_flash_attn = False,
    ):
        super().__init__()
        self.layers = nn.ModuleList([])

        conv_klass = ConvBlock if not use_resnet_block else partial(ResnetBlock, num_convs = num_convs_per_resnet_block)

        for _ in range(depth):
            layer = nn.ModuleList([
                nn.Sequential(*[
                    conv_klass(dim, dim, kernel_size) for _ in range(num_convolutions_per_block)
                ]),
                RMSNorm(dim),
                Attention(
                    dim,
                    dim_context = dim_context,
                    heads = heads,
                    dim_head = dim_head,
                    dropout = dropout,
                    use_flash = use_flash_attn,
                    cross_attn_include_queries = True
                )
            ])

            self.layers.append(layer)

        self.to_pred = nn.Sequential(
            nn.Linear(dim, 1),
            Rearrange('... 1 -> ...'),
            nn.ReLU()
        )
    def forward(
        self,
        x,
        encoded_prompts,
        prompt_mask = None,
    ):
        for conv, norm, attn in self.layers:
            x = conv(x)
            x = attn(norm(x), encoded_prompts, mask = prompt_mask) + x

        return self.to_pred(x)

class DurationPitchPredictor(nn.Module):
    def __init__(
        self,
        *,
        dim,
        num_phoneme_tokens = None,
        tokenizer: Optional[Tokenizer] = None,
        dim_encoded_prompts = None,
        num_convolutions_per_block = 3,
        use_resnet_block = True,
        num_convs_per_resnet_block = 2,
        depth = 10,
        kernel_size = 3,
        heads = 8,
        dim_head = 64,
        dim_hidden = 512,
        dropout = 0.2,
        use_flash_attn = False
    ):
        super().__init__()
        self.tokenizer = tokenizer
        num_phoneme_tokens = default(num_phoneme_tokens, tokenizer.vocab_size if exists(tokenizer) else None)

        dim_encoded_prompts = default(dim_encoded_prompts, dim)

        self.phoneme_token_emb = nn.Embedding(num_phoneme_tokens, dim) if exists(num_phoneme_tokens) else nn.Identity()

        self.to_pitch_pred = DurationPitchPredictorTrunk(
            dim = dim_hidden,
            depth = depth,
            kernel_size = kernel_size,
            dim_context = dim_encoded_prompts,
            heads = heads,
            dim_head = dim_head,
            dropout = dropout,
            use_resnet_block = use_resnet_block,
            num_convs_per_resnet_block = num_convs_per_resnet_block,
            num_convolutions_per_block = num_convolutions_per_block,
            use_flash_attn = use_flash_attn,
        )

        self.to_duration_pred = copy.deepcopy(self.to_pitch_pred)

    @beartype
    def forward(
        self,
        x: Union[Tensor, List[str]],
        encoded_prompts,
        prompt_mask = None
    ):
        if is_bearable(x, List[str]):
            assert exists(self.tokenizer)
            x = self.tokenizer.texts_to_tensor_ids(x)

        x = self.phoneme_token_emb(x)

        duration_pred, pitch_pred = map(lambda fn: fn(x, encoded_prompts = encoded_prompts, prompt_mask = prompt_mask), (self.to_duration_pred, self.to_pitch_pred))


        return duration_pred, pitch_pred

# use perceiver resampler from flamingo paper - https://arxiv.org/abs/2204.14198
# in lieu of "q-k-v" attention with the m queries becoming key / values on which ddpm network is conditioned on

class PerceiverResampler(nn.Module):
    def __init__(
        self,
        *,
        dim,
        depth,
        dim_context = None,
        num_latents = 64, # m in the paper
        dim_head = 64,
        heads = 8,
        ff_mult = 4,
        use_flash_attn = False
    ):
        super().__init__()
        dim_context = default(dim_context, dim)

        self.proj_context = nn.Linear(dim_context, dim) if dim_context != dim else nn.Identity()

        self.latents = nn.Parameter(torch.randn(num_latents, dim))
        nn.init.normal_(self.latents, std = 0.02)

        self.layers = nn.ModuleList([])
        for _ in range(depth):
            self.layers.append(nn.ModuleList([
                Attention(
                    dim = dim,
                    dim_head = dim_head,
                    heads = heads,
                    use_flash = use_flash_attn,
                    cross_attn_include_queries = True
                ),
                FeedForward(dim = dim, mult = ff_mult)
            ]))

        self.norm = RMSNorm(dim)

    def forward(self, x, mask = None):
        batch = x.shape[0]

        x = self.proj_context(x)

        latents = repeat(self.latents, 'n d -> b n d', b = batch)

        for attn, ff in self.layers:
            latents = attn(latents, x, mask = mask) + latents
            latents = ff(latents) + latents

        return self.norm(latents)

# model, which is wavenet + transformer

class CausalConv1d(nn.Conv1d):
    def __init__(self, *args, **kwargs):
        super().__init__(*args, **kwargs)
        kernel_size, = self.kernel_size
        dilation, = self.dilation
        stride, = self.stride

        assert stride == 1
        self.causal_padding = dilation * (kernel_size - 1)

    def forward(self, x):
        causal_padded_x = F.pad(x, (self.causal_padding, 0), value = 0.)
        return super().forward(causal_padded_x)

class WavenetResBlock(nn.Module):
    def __init__(
        self,
        dim,
        *,
        dilation,
        kernel_size = 3,
        skip_conv = False,
        dim_cond_mult = None
    ):
        super().__init__()

        self.cond = exists(dim_cond_mult)
        self.to_time_cond = None

        if self.cond:
            self.to_time_cond = nn.Linear(dim * dim_cond_mult, dim * 2)

        self.conv = CausalConv1d(dim, dim, kernel_size, dilation = dilation)
        self.res_conv = CausalConv1d(dim, dim, 1)
        self.skip_conv = CausalConv1d(dim, dim, 1) if skip_conv else None

    def forward(self, x, t = None):

        if self.cond:
            assert exists(t)
            t = self.to_time_cond(t)
            t = rearrange(t, 'b c -> b c 1')
            t_gamma, t_beta = t.chunk(2, dim = -2)

        res = self.res_conv(x)

        x = self.conv(x)

        if self.cond:
            x = x * t_gamma + t_beta

        x = x.tanh() * x.sigmoid()

        x = x + res

        skip = None
        if exists(self.skip_conv):
            skip = self.skip_conv(x)

        return x, skip


class WavenetStack(nn.Module):
    def __init__(
        self,
        dim,
        *,
        layers,
        kernel_size = 3,
        has_skip = False,
        dim_cond_mult = None
    ):
        super().__init__()
        dilations = 2 ** torch.arange(layers)

        self.has_skip = has_skip
        self.blocks = mlist([])

        for dilation in dilations.tolist():
            block = WavenetResBlock(
                dim = dim,
                kernel_size = kernel_size,
                dilation = dilation,
                skip_conv = has_skip,
                dim_cond_mult = dim_cond_mult
            )

            self.blocks.append(block)

    def forward(self, x, t):
        residuals = []
        skips = []

        if isinstance(x, Tensor):
            x = (x,) * len(self.blocks)

        for block_input, block in zip(x, self.blocks):
            residual, skip = block(block_input, t)

            residuals.append(residual)
            skips.append(skip)

        if self.has_skip:
            return torch.stack(skips)

        return residuals

class Wavenet(nn.Module):
    def __init__(
        self,
        dim,
        *,
        stacks,
        layers,
        init_conv_kernel = 3,
        dim_cond_mult = None
    ):
        super().__init__()
        self.init_conv = CausalConv1d(dim, dim, init_conv_kernel)
        self.stacks = mlist([])

        for ind in range(stacks):
            is_last = ind == (stacks - 1)

            stack = WavenetStack(
                dim,
                layers = layers,
                dim_cond_mult = dim_cond_mult,
                has_skip = is_last
            )

            self.stacks.append(stack)

        self.final_conv = CausalConv1d(dim, dim, 1)

    def forward(self, x, t = None):

        x = self.init_conv(x)

        for stack in self.stacks:
            x = stack(x, t)

        return self.final_conv(x.sum(dim = 0))

class RMSNorm(nn.Module):
    def __init__(self, dim, scale = True, dim_cond = None):
        super().__init__()
        self.cond = exists(dim_cond)
        self.to_gamma_beta = nn.Linear(dim_cond, dim * 2) if self.cond else None

        self.scale = dim ** 0.5
        self.gamma = nn.Parameter(torch.ones(dim)) if scale else None

    def forward(self, x, cond = None):
        gamma = default(self.gamma, 1)
        out = F.normalize(x, dim = -1) * self.scale * gamma

        if not self.cond:
            return out

        assert exists(cond)
        gamma, beta = self.to_gamma_beta(cond).chunk(2, dim = -1)
        gamma, beta = map(lambda t: rearrange(t, 'b d -> b 1 d'), (gamma, beta))
        return out * gamma + beta

class ConditionableTransformer(nn.Module):
    def __init__(
        self,
        dim,
        *,
        depth,
        dim_head = 64,
        heads = 8,
        ff_mult = 4,
        ff_causal_conv = False,
        dim_cond_mult = None,
        cross_attn = False,
        use_flash = False
    ):
        super().__init__()
        self.dim = dim
        self.layers = mlist([])

        cond = exists(dim_cond_mult)

        maybe_adaptive_norm_kwargs = dict(scale = not cond, dim_cond = dim * dim_cond_mult) if cond else dict()
        rmsnorm = partial(RMSNorm, **maybe_adaptive_norm_kwargs)

        for _ in range(depth):
            self.layers.append(mlist([
                rmsnorm(dim),
                Attention(dim = dim, dim_head = dim_head, heads = heads, use_flash = use_flash),
                rmsnorm(dim) if cross_attn else None,
                Attention(dim = dim, dim_head = dim_head, heads = heads, use_flash = use_flash) if cross_attn else None,
                rmsnorm(dim),
                FeedForward(dim = dim, mult = ff_mult, causal_conv = ff_causal_conv)
            ]))

        self.to_pred = nn.Sequential(
            RMSNorm(dim),
            nn.Linear(dim, dim, bias = False)
        )

    def forward(
        self,
        x,
        times = None,
        context = None
    ):
        t = times

        for attn_norm, attn, cross_attn_norm, cross_attn, ff_norm, ff in self.layers:
            res = x
            x = attn_norm(x, cond = t)
            x = attn(x) + res

            if exists(cross_attn):
                assert exists(context)
                res = x
                x = cross_attn_norm(x, cond = t)
                x = cross_attn(x, context = context) + res

            res = x
            x = ff_norm(x, cond = t)
            x = ff(x) + res

        return self.to_pred(x)

class Model(nn.Module):

    @beartype
    def __init__(
        self,
        dim,
        *,
        depth,
        dim_head = 64,
        heads = 8,
        ff_mult = 4,
        wavenet_layers = 8,
        wavenet_stacks = 4,
        dim_cond_mult = 4,
        use_flash_attn = True,
        dim_prompt = None,
        num_latents_m = 32,   # number of latents to be perceiver resampled ('q-k-v' with 'm' queries in the paper)
        resampler_depth = 2,
        cond_drop_prob = 0.,
        condition_on_prompt= False
    ):
        super().__init__()
        self.dim = dim

        # time condition

        dim_time = dim * dim_cond_mult

        self.to_time_cond = Sequential(
            LearnedSinusoidalPosEmb(dim),
            nn.Linear(dim + 1, dim_time),
            nn.SiLU()
        )

        # prompt condition
        self.cond_drop_prob = cond_drop_prob # for classifier free guidance
        self.condition_on_prompt = condition_on_prompt
        self.to_prompt_cond = None

        if self.condition_on_prompt:
            self.null_prompt_cond = nn.Parameter(torch.randn(dim_time))
            self.null_prompt_tokens = nn.Parameter(torch.randn(num_latents_m, dim))

            nn.init.normal_(self.null_prompt_cond, std = 0.02)
            nn.init.normal_(self.null_prompt_tokens, std = 0.02)

            self.to_prompt_cond = Sequential(
                Reduce('b n d -> b d', 'mean'),
                nn.Linear(dim_prompt, dim_time),
                nn.SiLU()
            )

            self.perceiver_resampler = PerceiverResampler(
                dim = dim,
                dim_context = dim_prompt,
                num_latents = num_latents_m,
                depth = resampler_depth,
                dim_head = dim_head,
                heads = heads,
                use_flash_attn = use_flash_attn
            )

        # conditioning includes time and optionally prompt

        dim_cond_mult = dim_cond_mult * (2 if condition_on_prompt else 1)

        # wavenet

        self.wavenet = Wavenet(
            dim = dim,
            stacks = wavenet_stacks,
            layers = wavenet_layers,
            dim_cond_mult = dim_cond_mult
        )

        # transformer

        self.transformer = ConditionableTransformer(
            dim = dim,
            depth = depth,
            dim_head = dim_head,
            heads = heads,
            ff_mult = ff_mult,
            ff_causal_conv = True,
            dim_cond_mult = dim_cond_mult,
            use_flash = use_flash_attn,
            cross_attn = condition_on_prompt
        )

    @property
    def device(self):
        return next(self.parameters()).device

    def forward_with_cond_scale(
        self,
        *args,
        cond_scale = 1.,
        **kwargs
    ):
        logits = self.forward(*args, cond_drop_prob = 0., **kwargs)

        if cond_scale == 1.:
            return logits

        null_logits = self.forward(*args, cond_drop_prob = 1., **kwargs)

        return null_logits + (logits - null_logits) * cond_scale

    def forward(
        self,
        x,
        times,
        prompt = None,
        prompt_mask = None,
        cond= None,
        cond_drop_prob = None
    ):
        b = x.shape[0]
        cond_drop_prob = default(cond_drop_prob, self.cond_drop_prob)

        drop_mask = prob_mask_like((b,), cond_drop_prob, self.device)

        t = self.to_time_cond(times)
        c = None

        if exists(self.to_prompt_cond):
            assert exists(prompt)
            prompt_cond = self.to_prompt_cond(prompt)

            prompt_cond = torch.where(
                rearrange(drop_mask, 'b -> b 1'),
                self.null_prompt_cond,
                prompt_cond,
            )

            t = torch.cat((t, prompt_cond), dim = -1)

            resampled_prompt_tokens = self.perceiver_resampler(prompt, mask = prompt_mask)

            c = torch.where(
                rearrange(drop_mask, 'b -> b 1 1'),
                self.null_prompt_tokens,
                resampled_prompt_tokens
            )

        x = rearrange(x, 'b n d -> b d n')
        x = self.wavenet(x, t)
        x = rearrange(x, 'b d n -> b n d')

        x = self.transformer(x, t, context = c)
        return x

# feedforward

class GEGLU(nn.Module):
    def forward(self, x):
        x, gate = x.chunk(2, dim = -1)
        return F.gelu(gate) * x

def FeedForward(dim, mult = 4, causal_conv = False):
    dim_inner = int(dim * mult * 2 / 3)

    conv = None
    if causal_conv:
        conv = nn.Sequential(
            Rearrange('b n d -> b d n'),
            CausalConv1d(dim_inner, dim_inner, 3),
            Rearrange('b d n -> b n d'),
        )

    return Sequential(
        nn.Linear(dim, dim_inner * 2),
        GEGLU(),
        conv,
        nn.Linear(dim_inner, dim)
    )

# attention

class Attention(nn.Module):
    def __init__(
        self,
        dim,
        *,
        dim_context = None,
        causal = False,
        dim_head = 64,
        heads = 8,
        dropout = 0.,
        use_flash = False,
        cross_attn_include_queries = False
    ):
        super().__init__()
        self.scale = dim_head ** -0.5
        self.heads = heads
        self.cross_attn_include_queries = cross_attn_include_queries

        dim_inner = dim_head * heads
        dim_context = default(dim_context, dim)

        self.attend = Attend(causal = causal, dropout = dropout, use_flash = use_flash)
        self.to_q = nn.Linear(dim, dim_inner, bias = False)
        self.to_kv = nn.Linear(dim_context, dim_inner * 2, bias = False)
        self.to_out = nn.Linear(dim_inner, dim, bias = False)

    def forward(self, x, context = None, mask = None):
        h, has_context = self.heads, exists(context)

        context = default(context, x)

        if has_context and self.cross_attn_include_queries:
            context = torch.cat((x, context), dim = -2)

        q, k, v = (self.to_q(x), *self.to_kv(context).chunk(2, dim = -1))
        q, k, v = map(lambda t: rearrange(t, 'b n (h d) -> b h n d', h = h), (q, k, v))

        out = self.attend(q, k, v, mask = mask)

        out = rearrange(out, 'b h n d -> b n (h d)')
        return self.to_out(out)

# transformer encoder

class Transformer(nn.Module):
    def __init__(
        self,
        dim,
        *,
        depth,
        causal = False,
        dim_head = 64,
        heads = 8,
        use_flash = False,
        dropout = 0.,
        ff_mult = 4,
        final_norm = False
    ):
        super().__init__()
        self.layers = nn.ModuleList([])

        for _ in range(depth):
            self.layers.append(nn.ModuleList([
                RMSNorm(dim),
                Attention(
                    dim,
                    causal = causal,
                    dim_head = dim_head,
                    heads = heads,
                    dropout = dropout,
                    use_flash = use_flash
                ),
                RMSNorm(dim),
                FeedForward(
                    dim,
                    mult = ff_mult
                )
            ]))

        self.norm = RMSNorm(dim) if final_norm else nn.Identity()

    def forward(self, x, mask = None):
        for attn_norm, attn, ff_norm, ff in self.layers:
            x = attn(attn_norm(x), mask = mask) + x
            x = ff(ff_norm(x)) + x

        return self.norm(x)

# tensor helper functions

def log(t, eps = 1e-20):
    return torch.log(t.clamp(min = eps))

def safe_div(numer, denom):
    return numer / denom.clamp(min = 1e-10)

def right_pad_dims_to(x, t):
    padding_dims = x.ndim - t.ndim
    if padding_dims <= 0:
        return t
    return t.view(*t.shape, *((1,) * padding_dims))

# noise schedules

def simple_linear_schedule(t, clip_min = 1e-9):
    return (1 - t).clamp(min = clip_min)

def cosine_schedule(t, start = 0, end = 1, tau = 1, clip_min = 1e-9):
    power = 2 * tau
    v_start = math.cos(start * math.pi / 2) ** power
    v_end = math.cos(end * math.pi / 2) ** power
    output = math.cos((t * (end - start) + start) * math.pi / 2) ** power
    output = (v_end - output) / (v_end - v_start)
    return output.clamp(min = clip_min)

def sigmoid_schedule(t, start = -3, end = 3, tau = 1, clamp_min = 1e-9):
    v_start = torch.tensor(start / tau).sigmoid()
    v_end = torch.tensor(end / tau).sigmoid()
    gamma = (-((t * (end - start) + start) / tau).sigmoid() + v_end) / (v_end - v_start)
    return gamma.clamp_(min = clamp_min, max = 1.)

# converting gamma to alpha, sigma or logsnr

def gamma_to_alpha_sigma(gamma, scale = 1):
    return torch.sqrt(gamma) * scale, torch.sqrt(1 - gamma)

def gamma_to_log_snr(gamma, scale = 1, eps = 1e-5):
    return log(gamma * (scale ** 2) / (1 - gamma), eps = eps)

# gaussian diffusion

class NaturalSpeech2(nn.Module):

    @beartype
    def __init__(
        self,
        model: Model,
        codec: Optional[Union[SoundStream, EncodecWrapper]] = None,
        *,
        
        tokenizer: Optional[Tokenizer] = None,
        target_sample_hz = None,
        timesteps = 1000,
        use_ddim = True,
        noise_schedule = 'sigmoid',
        objective = 'v',
        schedule_kwargs: dict = dict(),
        time_difference = 0.,
        min_snr_loss_weight = True,
        min_snr_gamma = 5,
        train_prob_self_cond = 0.9,
        rvq_cross_entropy_loss_weight = 0., # default this to off until we are sure it is working. not totally sold that this is critical
        dim_codebook: int = 128,
        duration_pitch_dim: int = 512,
        aligner_dim_in: int = 80,
        aligner_dim_hidden: int = 512,
        aligner_attn_channels: int = 80,
        num_phoneme_tokens: int = 150,
        pitch_emb_dim: int = 256,
        pitch_emb_pp_hidden_dim: int= 512,
        audio_to_mel_kwargs: dict = dict(),
        scale = 1., # this will be set to < 1. for better convergence when training on higher resolution images
        duration_loss_weight = 1.,
        pitch_loss_weight = 1.,
        aligner_loss_weight = 1.
    ):
        super().__init__()

        self.conditional = model.condition_on_prompt

        # model and codec

        self.model = model
        self.codec = codec

        assert exists(codec) or exists(target_sample_hz)

        self.target_sample_hz = target_sample_hz
        self.seq_len_multiple_of = None

        if exists(codec):
            self.target_sample_hz = codec.target_sample_hz
            self.seq_len_multiple_of = codec.seq_len_multiple_of

        # preparation for conditioning

        if self.conditional:
            if exists(self.target_sample_hz):
                audio_to_mel_kwargs.update(sampling_rate = self.target_sample_hz)

            self.audio_to_mel = AudioToMel(
                n_mels = aligner_dim_in,
                **audio_to_mel_kwargs
            )

            self.phoneme_enc = PhonemeEncoder(tokenizer=tokenizer, num_tokens=num_phoneme_tokens)
            self.prompt_enc = SpeechPromptEncoder(dim_codebook=dim_codebook)
            self.duration_pitch = DurationPitchPredictor(dim=duration_pitch_dim)
            self.aligner = Aligner(dim_in=aligner_dim_in, dim_hidden=aligner_dim_hidden, attn_channels=aligner_attn_channels)
            self.pitch_emb = nn.Embedding(pitch_emb_dim, pitch_emb_pp_hidden_dim)
            self.aligner_loss = ForwardSumLoss()

        # rest of ddpm

        assert not exists(codec) or model.dim == codec.codebook_dim, f'transformer model dimension {model.dim} must be equal to codec dimension {codec.codebook_dim}'

        self.dim = codec.codebook_dim if exists(codec) else model.dim

        assert objective in {'x0', 'eps', 'v'}, 'objective must be either predict x0 or noise'
        self.objective = objective

        if noise_schedule == "linear":
            self.gamma_schedule = simple_linear_schedule
        elif noise_schedule == "cosine":
            self.gamma_schedule = cosine_schedule
        elif noise_schedule == "sigmoid":
            self.gamma_schedule = sigmoid_schedule
        else:
            raise ValueError(f'invalid noise schedule {noise_schedule}')

        # the main finding presented in Ting Chen's paper - that higher resolution images requires more noise for better training

        assert scale <= 1, 'scale must be less than or equal to 1'
        self.scale = scale

        # gamma schedules

        self.gamma_schedule = partial(self.gamma_schedule, **schedule_kwargs)

        self.timesteps = timesteps
        self.use_ddim = use_ddim

        # proposed in the paper, summed to time_next
        # as a way to fix a deficiency in self-conditioning and lower FID when the number of sampling timesteps is < 400

        self.time_difference = time_difference

        # probability for self conditioning during training

        self.train_prob_self_cond = train_prob_self_cond

        # min snr loss weight

        self.min_snr_loss_weight = min_snr_loss_weight
        self.min_snr_gamma = min_snr_gamma

        # weight of the cross entropy loss to residual vq codebooks

        self.rvq_cross_entropy_loss_weight = rvq_cross_entropy_loss_weight

        # loss weight for duration and pitch

        self.duration_loss_weight = duration_loss_weight
        self.pitch_loss_weight = pitch_loss_weight
        self.aligner_loss_weight = aligner_loss_weight

    @property
    def device(self):
        return next(self.model.parameters()).device

    def print(self, s):
        return self.accelerator.print(s)

    def get_sampling_timesteps(self, batch, *, device):
        times = torch.linspace(1., 0., self.timesteps + 1, device = device)
        times = repeat(times, 't -> b t', b = batch)
        times = torch.stack((times[:, :-1], times[:, 1:]), dim = 0)
        times = times.unbind(dim = -1)
        return times

    @torch.no_grad()
    def ddpm_sample(self, shape, prompt = None, time_difference = None, cond_scale = 1., cond = None):
        batch, device = shape[0], self.device

        time_difference = default(time_difference, self.time_difference)

        time_pairs = self.get_sampling_timesteps(batch, device = device)

        audio = torch.randn(shape, device=device)

        x_start = None
        last_latents = None

        for time, time_next in tqdm(time_pairs, desc = 'sampling loop time step', total = self.timesteps):

            # add the time delay

            time_next = (time_next - self.time_difference).clamp(min = 0.)

            noise_cond = time

            # get predicted x0

            model_output = self.model.forward_with_cond_scale(audio, noise_cond, prompt = prompt, cond_scale = cond_scale, cond = cond)

            # get log(snr)

            gamma = self.gamma_schedule(time)
            gamma_next = self.gamma_schedule(time_next)
            gamma, gamma_next = map(partial(right_pad_dims_to, audio), (gamma, gamma_next))

            # get alpha sigma of time and next time

            alpha, sigma = gamma_to_alpha_sigma(gamma, self.scale)
            alpha_next, sigma_next = gamma_to_alpha_sigma(gamma_next, self.scale)

            # calculate x0 and noise

            if self.objective == 'x0':
                x_start = model_output

            elif self.objective == 'eps':
                x_start = safe_div(audio - sigma * model_output, alpha)

            elif self.objective == 'v':
                x_start = alpha * audio - sigma * model_output

            # derive posterior mean and variance

            log_snr, log_snr_next = map(gamma_to_log_snr, (gamma, gamma_next))

            c = -expm1(log_snr - log_snr_next)

            mean = alpha_next * (audio * (1 - c) / alpha + c * x_start)
            variance = (sigma_next ** 2) * c
            log_variance = log(variance)

            # get noise

            noise = torch.where(
                rearrange(time_next > 0, 'b -> b 1 1 1'),
                torch.randn_like(audio),
                torch.zeros_like(audio)
            )

            audio = mean + (0.5 * log_variance).exp() * noise

        return audio

    @torch.no_grad()
    def ddim_sample(self, shape, prompt = None, time_difference = None, cond_scale = 1., cond = None):
        batch, device = shape[0], self.device

        time_difference = default(time_difference, self.time_difference)

        time_pairs = self.get_sampling_timesteps(batch, device = device)

        audio = torch.randn(shape, device = device)

        x_start = None
        last_latents = None

        for times, times_next in tqdm(time_pairs, desc = 'sampling loop time step'):

            # get times and noise levels

            gamma = self.gamma_schedule(times)
            gamma_next = self.gamma_schedule(times_next)

            padded_gamma, padded_gamma_next = map(partial(right_pad_dims_to, audio), (gamma, gamma_next))

            alpha, sigma = gamma_to_alpha_sigma(padded_gamma, self.scale)
            alpha_next, sigma_next = gamma_to_alpha_sigma(padded_gamma_next, self.scale)

            # add the time delay

            times_next = (times_next - time_difference).clamp(min = 0.)

            # predict x0

            model_output = self.model.forward_with_cond_scale(audio, times, prompt = prompt, cond_scale = cond_scale, cond = cond)

            # calculate x0 and noise

            if self.objective == 'x0':
                x_start = model_output

            elif self.objective == 'eps':
                x_start = safe_div(audio - sigma * model_output, alpha)

            elif self.objective == 'v':
                x_start = alpha * audio - sigma * model_output

            # get predicted noise

            pred_noise = safe_div(audio - alpha * x_start, sigma)

            # calculate x next

            audio = x_start * alpha_next + pred_noise * sigma_next

        return audio

    def process_prompt(self, prompt = None):
        if not exists(prompt):
            return None

        assert self.model.condition_on_prompt

        is_raw_prompt = prompt.ndim == 2
        assert not (is_raw_prompt and not exists(self.codec)), 'codec must be passed in if one were to train on raw prompt'

        if is_raw_prompt:
            with torch.no_grad():
                self.codec.eval()
                prompt, _, _ = self.codec(prompt, curtail_from_left = True, return_encoded = True)

        return prompt

<<<<<<< HEAD
    def process_conditioning(
        self,
        *,
        prompt,
        audio = None,
        pitch = None,
        text = None,
        text_lens = None,
        mel = None,
        mel_lens = None
    ):
        batch = prompt.shape[0]

        assert exists(text)
        text_max_length = text.shape[-1]

        if not exists(text_lens):
            text_lens = torch.full((batch,), text_max_length, device = self.device, dtype = torch.long)

        text_mask = rearrange(create_mask(text_lens, text_max_length), 'b n -> b 1 n')

        prompt = self.process_prompt(prompt)
        prompt_enc = self.prompt_enc(prompt)
        phoneme_enc = self.phoneme_enc(text)

        # process pitch

        if not exists(pitch):
            assert exists(audio) and audio.ndim == 2
            assert exists(self.target_sample_hz)

            pitch = compute_pitch_pytorch(audio, self.target_sample_hz)
            pitch = rearrange(pitch, 'b n -> b 1 n')

        # process mel

        if not exists(mel):
            assert exists(audio) and audio.ndim == 2

            mel = self.audio_to_mel(audio)
            mel = mel[..., :text_max_length]

        mel_max_length = mel.shape[-1]

        if not exists(mel_lens):
            mel_lens = torch.full((batch,), mel_max_length, device = self.device, dtype = torch.long)

        mel_mask = rearrange(create_mask(mel_lens, mel_max_length), 'b n -> b 1 n')

        # alignment

        aln_hard, aln_soft, aln_log, aln_mas = self.aligner(phoneme_enc, text_mask, mel, mel_mask)
        duration_pred, pitch_pred = self.duration_pitch(phoneme_enc, prompt_enc)

        pitch = average_over_durations(pitch, aln_hard)
        cond = self.expand_encodings(rearrange(phoneme_enc, 'b n d -> b d n'), rearrange(aln_mas, 'b n c -> b 1 n c'), pitch)

        # pitch and duration loss

        duration_loss = F.l1_loss(aln_hard, duration_pred)

        pitch = rearrange(pitch, 'b 1 d -> b d')
        pitch_loss = F.l1_loss(pitch, pitch_pred)
        aligner_loss = self.aligner_loss(aln_log, text_lens, mel_lens)
        # weigh the losses

        aux_loss = (duration_loss * self.duration_loss_weight) \
                    + (pitch_loss * self.pitch_loss_weight) \
                    + (aligner_loss * self.aligner_loss_weight)

        return prompt_enc, cond, aux_loss

=======
>>>>>>> 44d1a1f6
    def expand_encodings(self, phoneme_enc, attn, pitch):
        expanded_dur = einsum('k l m n, k j m -> k j n', attn, phoneme_enc)
        pitch_emb = self.pitch_emb(rearrange(f0_to_coarse(pitch), 'b 1 t -> b t'))
        pitch_emb = rearrange(pitch_emb, 'b t d -> b d t')
        expanded_pitch = einsum('k l m n, k j m -> k j n', attn, pitch_emb)
        expanded_encodings = expanded_dur + expanded_pitch
        return expanded_encodings

    @torch.no_grad()
    def sample(
        self,
        *,
        length,
        prompt = None,
        batch_size = 1,
        cond_scale = 1.,
        text = None,
        text_lens = None,
    ):
        sample_fn = self.ddpm_sample if not self.use_ddim else self.ddim_sample

        prompt_enc = cond = None

        if self.conditional:
            assert exists(prompt) and exists(text)
            prompt = self.process_prompt(prompt)
            prompt_enc = self.prompt_enc(prompt)
            phoneme_enc = self.phoneme_enc(text)

            duration, pitch = self.duration_pitch(phoneme_enc, prompt_enc)
            pitch = rearrange(pitch, 'b n -> b 1 n')

            aln_mask = generate_mask_from_lengths(duration).float()

            cond = self.expand_encodings(rearrange(phoneme_enc, 'b n d -> b d n'), rearrange(aln_mask, 'b n c -> b 1 n c'), pitch)

        if exists(prompt):
            batch_size = prompt.shape[0]

        audio = sample_fn(
            (batch_size, length, self.dim),
            prompt = prompt_enc,
            cond = cond,
            cond_scale = cond_scale
        )

        if exists(self.codec):
            audio = self.codec.decode(audio)

            if audio.ndim == 3:
                audio = rearrange(audio, 'b 1 n -> b n')

        return audio

    def forward(
        self,
        audio,
        text = None,
        text_lens = None,
        mel = None,
        mel_lens = None,
        codes = None,
        prompt = None,
        pitch = None,
        *args,
        **kwargs
    ):
        batch, is_raw_audio = audio.shape[0], audio.ndim == 2

        # compute the prompt encoding and cond

        prompt_enc = None
        cond = None
        duration_pitch_loss = 0.

        if self.conditional:
            batch = prompt.shape[0]

            assert exists(text)
            text_max_length = text.shape[-1]

            if not exists(text_lens):
                text_lens = torch.full((batch,), text_max_length, device = self.device, dtype = torch.long)

            text_mask = rearrange(create_mask(text_lens, text_max_length), 'b n -> b 1 n')

            prompt = self.process_prompt(prompt)
            prompt_enc = self.prompt_enc(prompt)
            phoneme_enc = self.phoneme_enc(text)

            # process pitch

            if not exists(pitch):
                assert exists(audio) and audio.ndim == 2
                assert exists(self.target_sample_hz)

                pitch = compute_pitch_pytorch(audio, self.target_sample_hz)
                pitch = rearrange(pitch, 'b n -> b 1 n')

            # process mel

            if not exists(mel):
                assert exists(audio) and audio.ndim == 2
                mel = self.audio_to_mel(audio)
                mel = mel[..., :pitch.shape[-1]]

            mel_max_length = mel.shape[-1]

            if not exists(mel_lens):
                mel_lens = torch.full((batch,), mel_max_length, device = self.device, dtype = torch.long)

            mel_mask = rearrange(create_mask(mel_lens, mel_max_length), 'b n -> b 1 n')

            # alignment

            aln_hard, aln_soft, aln_log, aln_mas = self.aligner(phoneme_enc, text_mask, mel, mel_mask)
            duration_pred, pitch_pred = self.duration_pitch(phoneme_enc, prompt_enc)

            pitch = average_over_durations(pitch, aln_hard)
            cond = self.expand_encodings(rearrange(phoneme_enc, 'b n d -> b d n'), rearrange(aln_mas, 'b n c -> b 1 n c'), pitch)

            # pitch and duration loss

            duration_loss = F.l1_loss(aln_hard, duration_pred)

            pitch = rearrange(pitch, 'b 1 d -> b d')
            pitch_loss = F.l1_loss(pitch, pitch_pred)

            # weigh the losses

            aux_loss = duration_loss * self.duration_loss_weight + pitch_loss + self.pitch_loss_weight

        # automatically encode raw audio to residual vq with codec

        assert not (is_raw_audio and not exists(self.codec)), 'codec must be passed in if one were to train on raw audio'

        if is_raw_audio:
            with torch.no_grad():
                self.codec.eval()
                audio, codes, _ = self.codec(audio, return_encoded = True)

        # shapes and device

        batch, n, d, device = *audio.shape, self.device

        assert d == self.dim, f'codec codebook dimension {d} must match model dimensions {self.dim}'

        # sample random times

        times = torch.zeros((batch,), device = device).float().uniform_(0, 1.)

        # noise sample

        noise = torch.randn_like(audio)

        gamma = self.gamma_schedule(times)
        padded_gamma = right_pad_dims_to(audio, gamma)
        alpha, sigma =  gamma_to_alpha_sigma(padded_gamma, self.scale)

        noised_audio = alpha * audio + sigma * noise

        # predict and take gradient step

        pred = self.model(noised_audio, times, prompt = prompt_enc, cond = cond)

        if self.objective == 'eps':
            target = noise

        elif self.objective == 'x0':
            target = audio

        elif self.objective == 'v':
            target = alpha * noise - sigma * audio

        loss = F.mse_loss(pred, target, reduction = 'none')
        loss = reduce(loss, 'b ... -> b', 'mean')

        # min snr loss weight

        snr = (alpha * alpha) / (sigma * sigma)
        maybe_clipped_snr = snr.clone()

        if self.min_snr_loss_weight:
            maybe_clipped_snr.clamp_(max = self.min_snr_gamma)

        if self.objective == 'eps':
            loss_weight = maybe_clipped_snr / snr

        elif self.objective == 'x0':
            loss_weight = maybe_clipped_snr

        elif self.objective == 'v':
            loss_weight = maybe_clipped_snr / (snr + 1)

        loss =  (loss * loss_weight).mean()

        # cross entropy loss to codebooks

        if self.rvq_cross_entropy_loss_weight == 0 or not exists(codes):
            return loss

        if self.objective == 'x0':
            x_start = pred

        elif self.objective == 'eps':
            x_start = safe_div(audio - sigma * pred, alpha)

        elif self.objective == 'v':
            x_start = alpha * audio - sigma * pred

        _, ce_loss = self.codec.rq(x_start, codes)

        return loss + (self.rvq_cross_entropy_loss_weight * ce_loss) + duration_pitch_loss

# trainer

def cycle(dl):
    while True:
        for data in dl:
            yield data

class Trainer(object):
    def __init__(
        self,
        diffusion_model: NaturalSpeech2,
        *,
        dataset: Optional[Dataset] = None,
        folder = None,
        train_batch_size = 16,
        gradient_accumulate_every = 1,
        train_lr = 1e-4,
        train_num_steps = 100000,
        ema_update_every = 10,
        ema_decay = 0.995,
        adam_betas = (0.9, 0.99),
        save_and_sample_every = 1000,
        num_samples = 1,
        results_folder = './results',
        amp = False,
        fp16 = False,
        use_ema = True,
        split_batches = True,
        dataloader = None,
        data_max_length = None,
        data_max_length_seconds = 2,
        sample_length = None
    ):
        super().__init__()

        # accelerator

        self.accelerator = Accelerator(
            split_batches = split_batches,
            mixed_precision = 'fp16' if fp16 else 'no'
        )

        self.accelerator.native_amp = amp

        # model

        self.model = diffusion_model
        assert exists(diffusion_model.codec)

        self.dim = diffusion_model.dim

        # training hyperparameters

        self.batch_size = train_batch_size
        self.gradient_accumulate_every = gradient_accumulate_every
        self.train_num_steps = train_num_steps

        # dataset and dataloader

        dl = dataloader

        if not exists(dl):
            assert exists(dataset) or exists(folder)

            if exists(dataset):
                self.ds = dataset
            elif exists(folder):
                # create dataset

                if exists(data_max_length_seconds):
                    assert not exists(data_max_length)
                    data_max_length = int(data_max_length_seconds * diffusion_model.target_sample_hz)
                else:
                    assert exists(data_max_length)

                self.ds = SoundDataset(
                    folder,
                    max_length = data_max_length,
                    target_sample_hz = diffusion_model.target_sample_hz,
                    seq_len_multiple_of = diffusion_model.seq_len_multiple_of
                )

                dl = DataLoader(
                    self.ds,
                    batch_size = train_batch_size,
                    shuffle = True,
                    pin_memory = True,
                    num_workers = cpu_count()
                )

        dl = self.accelerator.prepare(dl)
        self.dl = cycle(dl)

        # optimizer

        self.opt = Adam(diffusion_model.parameters(), lr = train_lr, betas = adam_betas)

        # for logging results in a folder periodically

        self.use_ema = use_ema
        self.ema = None

        if self.accelerator.is_main_process and use_ema:
            # make sure codec is not part of the EMA
            # encodec seems to be not deepcopyable, so this is a necessary hack

            codec = diffusion_model.codec
            diffusion_model.codec = None

            self.ema = EMA(
                diffusion_model,
                beta = ema_decay,
                update_every = ema_update_every,
                ignore_startswith_names = set(['codec.'])
            ).to(self.device)

            diffusion_model.codec = codec
            self.ema.ema_model.codec = codec

        # sampling hyperparameters

        self.sample_length = default(sample_length, data_max_length)
        self.num_samples = num_samples
        self.save_and_sample_every = save_and_sample_every

        # results folder

        self.results_folder = Path(results_folder)
        self.results_folder.mkdir(exist_ok = True)

        # step counter state

        self.step = 0

        # prepare model, dataloader, optimizer with accelerator

        self.model, self.opt = self.accelerator.prepare(self.model, self.opt)

    def print(self, msg):
        return self.accelerator.print(msg)

    @property
    def unwrapped_model(self):
        return self.accelerator.unwrap_model(self.model)
    
    @property
    def device(self):
        return self.accelerator.device

    def save(self, milestone):
        if not self.accelerator.is_local_main_process:
            return

        data = {
            'step': self.step,
            'model': self.accelerator.get_state_dict(self.model),
            'opt': self.opt.state_dict(),
            'ema': self.ema.state_dict(),
            'scaler': self.accelerator.scaler.state_dict() if exists(self.accelerator.scaler) else None,
            'version': __version__
        }

        torch.save(data, str(self.results_folder / f'model-{milestone}.pt'))

    def load(self, milestone):
        accelerator = self.accelerator
        device = accelerator.device

        data = torch.load(str(self.results_folder / f'model-{milestone}.pt'), map_location=device)

        model = self.accelerator.unwrap_model(self.model)
        model.load_state_dict(data['model'])

        self.step = data['step']
        self.opt.load_state_dict(data['opt'])
        if self.accelerator.is_main_process:
            self.ema.load_state_dict(data["ema"])

        if 'version' in data:
            print(f"loading from version {data['version']}")

        if exists(self.accelerator.scaler) and exists(data['scaler']):
            self.accelerator.scaler.load_state_dict(data['scaler'])

    def train(self):
        accelerator = self.accelerator
        device = accelerator.device

        with tqdm(initial = self.step, total = self.train_num_steps, disable = not accelerator.is_main_process) as pbar:

            while self.step < self.train_num_steps:

                total_loss = 0.

                for _ in range(self.gradient_accumulate_every):
                    data = next(self.dl).to(device)

                    with self.accelerator.autocast():
                        loss = self.model(data)
                        loss = loss / self.gradient_accumulate_every
                        total_loss += loss.item()

                    self.accelerator.backward(loss)

                accelerator.clip_grad_norm_(self.model.parameters(), 1.0)
                pbar.set_description(f'loss: {total_loss:.4f}')

                accelerator.wait_for_everyone()

                self.opt.step()
                self.opt.zero_grad()

                accelerator.wait_for_everyone()

                self.step += 1

                if accelerator.is_main_process:
                    self.ema.update()

                    if self.step % self.save_and_sample_every == 0:
                        milestone = self.step // self.save_and_sample_every

                        models = [(self.unwrapped_model, str(self.step))]

                        if self.use_ema:
                            models.append((self.ema.ema_model, f'{self.step}.ema'))

                        for model, label in models:
                            model.eval()

                            with torch.no_grad():
                                generated = model.sample(
                                    batch_size = self.num_samples,
                                    length = self.sample_length
                                )

                            for ind, t in enumerate(generated):
                                filename = str(self.results_folder / f'sample_{label}.flac')
                                t = rearrange(t, 'n -> 1 n')
                                torchaudio.save(filename, t.cpu().detach(), self.unwrapped_model.target_sample_hz)

                        self.print(f'{self.step}: saving to {str(self.results_folder)}')

                        self.save(milestone)

                pbar.update(1)

        self.print('training complete')<|MERGE_RESOLUTION|>--- conflicted
+++ resolved
@@ -1364,81 +1364,6 @@
 
         return prompt
 
-<<<<<<< HEAD
-    def process_conditioning(
-        self,
-        *,
-        prompt,
-        audio = None,
-        pitch = None,
-        text = None,
-        text_lens = None,
-        mel = None,
-        mel_lens = None
-    ):
-        batch = prompt.shape[0]
-
-        assert exists(text)
-        text_max_length = text.shape[-1]
-
-        if not exists(text_lens):
-            text_lens = torch.full((batch,), text_max_length, device = self.device, dtype = torch.long)
-
-        text_mask = rearrange(create_mask(text_lens, text_max_length), 'b n -> b 1 n')
-
-        prompt = self.process_prompt(prompt)
-        prompt_enc = self.prompt_enc(prompt)
-        phoneme_enc = self.phoneme_enc(text)
-
-        # process pitch
-
-        if not exists(pitch):
-            assert exists(audio) and audio.ndim == 2
-            assert exists(self.target_sample_hz)
-
-            pitch = compute_pitch_pytorch(audio, self.target_sample_hz)
-            pitch = rearrange(pitch, 'b n -> b 1 n')
-
-        # process mel
-
-        if not exists(mel):
-            assert exists(audio) and audio.ndim == 2
-
-            mel = self.audio_to_mel(audio)
-            mel = mel[..., :text_max_length]
-
-        mel_max_length = mel.shape[-1]
-
-        if not exists(mel_lens):
-            mel_lens = torch.full((batch,), mel_max_length, device = self.device, dtype = torch.long)
-
-        mel_mask = rearrange(create_mask(mel_lens, mel_max_length), 'b n -> b 1 n')
-
-        # alignment
-
-        aln_hard, aln_soft, aln_log, aln_mas = self.aligner(phoneme_enc, text_mask, mel, mel_mask)
-        duration_pred, pitch_pred = self.duration_pitch(phoneme_enc, prompt_enc)
-
-        pitch = average_over_durations(pitch, aln_hard)
-        cond = self.expand_encodings(rearrange(phoneme_enc, 'b n d -> b d n'), rearrange(aln_mas, 'b n c -> b 1 n c'), pitch)
-
-        # pitch and duration loss
-
-        duration_loss = F.l1_loss(aln_hard, duration_pred)
-
-        pitch = rearrange(pitch, 'b 1 d -> b d')
-        pitch_loss = F.l1_loss(pitch, pitch_pred)
-        aligner_loss = self.aligner_loss(aln_log, text_lens, mel_lens)
-        # weigh the losses
-
-        aux_loss = (duration_loss * self.duration_loss_weight) \
-                    + (pitch_loss * self.pitch_loss_weight) \
-                    + (aligner_loss * self.aligner_loss_weight)
-
-        return prompt_enc, cond, aux_loss
-
-=======
->>>>>>> 44d1a1f6
     def expand_encodings(self, phoneme_enc, attn, pitch):
         expanded_dur = einsum('k l m n, k j m -> k j n', attn, phoneme_enc)
         pitch_emb = self.pitch_emb(rearrange(f0_to_coarse(pitch), 'b 1 t -> b t'))
@@ -1566,10 +1491,12 @@
 
             pitch = rearrange(pitch, 'b 1 d -> b d')
             pitch_loss = F.l1_loss(pitch, pitch_pred)
-
+            align_loss = self.aligner_loss(aln_log , text_lens, mel_lens)
             # weigh the losses
 
-            aux_loss = duration_loss * self.duration_loss_weight + pitch_loss + self.pitch_loss_weight
+            aux_loss = (duration_loss * self.duration_loss_weight)
+                    + (pitch_loss * self.pitch_loss_weight)
+                    + (align_loss * )
 
         # automatically encode raw audio to residual vq with codec
 
